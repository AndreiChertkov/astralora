--- conflicted
+++ resolved
@@ -89,13 +89,7 @@
     w0 = build_parameters()
     
     # Learning rate adjustment factor (from original code)
-<<<<<<< HEAD
     dw = 1.E-4
-=======
-    dw = 0.01
-
-    # bb = torch.compile(bb)
->>>>>>> d86a528f
     
     return bb, w0, dw
 
